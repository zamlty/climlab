--- conflicted
+++ resolved
@@ -1,9 +1,5 @@
-<<<<<<< HEAD
 {% set name = "climlab" %}
 {% set version = "0.8.0.dev0" %}
-=======
-{% set version = "0.7.2.dev2" %}
->>>>>>> 16e03bdf
 
 package:
   name: climlab
