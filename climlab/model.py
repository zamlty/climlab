import numpy as np
import constants as const
import netCDF4 as nc
import time


class _Model(object):
    '''A generic parent class for all climlab model objects.
    Every model object has a set of state variables on a spatial grid,
    stored as a netCDF4 dataset.'''
    def __init__(self, filename='ignored.nc', diskless=True, **kwargs):
        # Create a netCDF4.Dataset object
        self.state = nc.Dataset(filename=filename, mode="w",
                                diskless=diskless, format='NETCDF4')
        # Set some global attributes
        self.state.description1 = "Model object created by climlab"
        self.state.description2 = "Model type is " + str(type(self))
        self.state.creation_date = time.strftime("%a, %d %b %Y %H:%M:%S %z",
                                                 time.localtime())
        # This dictionary will hold all model parameters
        self.param = {}


class _TimeSteppingModel(_Model):
    '''A generic parent class for all time-dependent models that use a
    discete forward timestep.'''
<<<<<<< HEAD
    def __init__(self, grid=None):
        self.grid = grid
        self.state = {}
=======
    def __init__(self, **kwargs):
        # Create the state dataset
        super(_TimeSteppingModel, self).__init__(**kwargs)
>>>>>>> 75e6e126
        self.set_timestep()
        #  Daughter classes will need to do a bunch of other initialization

    def set_timestep(self, num_steps_per_year=90):
        '''Change the timestep, given a number of steps per calendar year.'''
        timestep = const.seconds_per_year / num_steps_per_year
        timestep_days = timestep / const.seconds_per_day
        days_of_year = np.arange(0., const.days_per_year, timestep_days)
        self.time = {'timestep': timestep,
                     'num_steps_per_year': num_steps_per_year,
                     'day_of_year_index': 0,
                     'steps': 0,
                     'days_elapsed': 0,
                     'years_elapsed': 0,
                     'days_of_year': days_of_year}

    def step_forward(self):
        '''new oop climlab... just loop through processes
        and add up the tendencies'''
        for proc in processes:
            proc.compute()
        for proc in processes:
            
        self._update_time()

    def _update_time(self):
        '''Increment the timestep counter by one.
        This function is called by the timestepping routines.'''
        self.time['steps'] += 1
        # time in days since beginning
        self.time['days_elapsed'] += self.time['timestep'] / const.seconds_per_day
        if self.time['day_of_year_index'] >= self.time['num_steps_per_year']-1:
            self._do_new_calendar_year()
        else:
            self.time['day_of_year_index'] += 1

    def _do_new_calendar_year(self):
        '''This function is called once at the end of every calendar year.'''
        self.time['day_of_year_index'] = 0  # back to Jan. 1
        self.time['years_elapsed'] += 1

    def integrate_years(self, years=1.0, verbose=True):
        '''Timestep the model forward a specified number of years.'''
        numsteps = int(self.time['num_steps_per_year'] * years)
        if verbose:
            print("Integrating for " + str(numsteps) + " steps or "
                  + str(years) + " years.")
        #  This implements a generic time-averaging feature
        # using the list of model state variables
        #self.state_timeave = {}
        #for varname, value in self.state.items():
        #    self.state_timeave[varname] = np.zeros_like(value)
        #  begin time loop
        for count in range(numsteps):
            self.step_forward()
        #    for varname, value in self.state.items():
        #        self.state_timeave[varname] += value
        #for varname, value in self.state.items():
        #    self.state_timeave[varname] /= numsteps
        if verbose:
            print("Total elapsed time is " +
                  str(self.time['days_elapsed']/const.days_per_year) + " years.")

    def integrate_days(self, days=1.0, verbose=True):
        '''Timestep the model forward a specified number of days.'''
        numsteps = int(self.time['num_steps_per_year'] / const.days_per_year * days)
        if verbose:
            print("Integrating for " + str(numsteps) + " steps or " +
                  str(days) + " days.")
        #  begin time loop
        for count in range(numsteps):
            self.step_forward()
        if verbose:
            print("Total elapsed time is " +
                  str(self.time['days_elapsed']/const.days_per_year) + " years.")<|MERGE_RESOLUTION|>--- conflicted
+++ resolved
@@ -2,20 +2,22 @@
 import constants as const
 import netCDF4 as nc
 import time
+from grid import Grid
 
 
 class _Model(object):
     '''A generic parent class for all climlab model objects.
-    Every model object has a set of state variables on a spatial grid,
-    stored as a netCDF4 dataset.'''
-    def __init__(self, filename='ignored.nc', diskless=True, **kwargs):
+    Every model object has a set of state variables on a spatial grid.
+    '''
+    def __init__(self, **kwargs):
+        self.grid = Grid()        
         # Create a netCDF4.Dataset object
-        self.state = nc.Dataset(filename=filename, mode="w",
-                                diskless=diskless, format='NETCDF4')
-        # Set some global attributes
-        self.state.description1 = "Model object created by climlab"
-        self.state.description2 = "Model type is " + str(type(self))
-        self.state.creation_date = time.strftime("%a, %d %b %Y %H:%M:%S %z",
+        #self.state = nc.Dataset(filename=filename, mode="w",
+        #                        diskless=diskless, format='NETCDF4')
+        ## Set some global attributes
+        #self.state.description1 = "Model object created by climlab"
+        #self.state.description2 = "Model type is " + str(type(self))
+        self.creation_date = time.strftime("%a, %d %b %Y %H:%M:%S %z",
                                                  time.localtime())
         # This dictionary will hold all model parameters
         self.param = {}
@@ -24,15 +26,9 @@
 class _TimeSteppingModel(_Model):
     '''A generic parent class for all time-dependent models that use a
     discete forward timestep.'''
-<<<<<<< HEAD
-    def __init__(self, grid=None):
-        self.grid = grid
-        self.state = {}
-=======
     def __init__(self, **kwargs):
         # Create the state dataset
         super(_TimeSteppingModel, self).__init__(**kwargs)
->>>>>>> 75e6e126
         self.set_timestep()
         #  Daughter classes will need to do a bunch of other initialization
 
@@ -52,10 +48,10 @@
     def step_forward(self):
         '''new oop climlab... just loop through processes
         and add up the tendencies'''
-        for proc in processes:
-            proc.compute()
-        for proc in processes:
-            
+        #for proc in processes:
+        #    proc.compute()
+        #for proc in processes:
+        pass    
         self._update_time()
 
     def _update_time(self):
